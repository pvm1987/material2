--- conflicted
+++ resolved
@@ -1,24 +1,20 @@
 import {Direction, Directionality} from '@angular/cdk/bidi';
 import {ENTER, RIGHT_ARROW} from '@angular/cdk/keycodes';
 import {
+  DEC,
   dispatchFakeEvent,
   dispatchKeyboardEvent,
   dispatchMouseEvent,
-  MockNgZone,
-  DEC,
   FEB,
   JAN,
+  JUL,
+  MockNgZone,
   NOV,
-  JUL,
 } from '@angular/cdk/testing';
+import {DateAdapter} from '@angular/cdk/datetime';
 import {Component, NgZone} from '@angular/core';
-<<<<<<< HEAD
-import {ComponentFixture, TestBed, async, inject} from '@angular/core/testing';
+import {async, ComponentFixture, inject, TestBed} from '@angular/core/testing';
 import {MatNativeDateModule} from '@angular/material/core';
-=======
-import {async, ComponentFixture, inject, TestBed} from '@angular/core/testing';
-import {DateAdapter, DEC, FEB, JAN, JUL, MatNativeDateModule, NOV} from '@angular/material/core';
->>>>>>> 5502e6f5
 import {By} from '@angular/platform-browser';
 import {MatCalendar} from './calendar';
 import {MatDatepickerIntl} from './datepicker-intl';
